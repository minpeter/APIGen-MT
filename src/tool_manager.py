--- conflicted
+++ resolved
@@ -123,13 +123,7 @@
 
 
 if __name__ == "__main__":
-<<<<<<< HEAD
     tool_manager = ToolManager(llm=LLMClient())
-=======
-    from llm_client import LLMClient
-
-    tool_manager = ToolManager(llm_client=LLMClient())
->>>>>>> 3127b2bb
 
     # Get available tools
     tools = tool_manager.get_tools()
